ACLOCAL_AMFLAGS = -I m4

AM_CFLAGS += $(CODE_COVERAGE_CFLAGS)
AM_CFLAGS += $(SQLITE_CFLAGS) $(UV_CFLAGS) $(PTHREAD_CFLAGS)

if WITH_STATIC_DEPS
AM_CFLAGS += -DDQLITE_STATIC_LIBC
static = -all-static
else
static =
endif

AM_LDFLAGS = $(static)
AM_LDFLAGS += $(UV_LIBS) $(PTHREAD_LIBS)

<<<<<<< HEAD
if !BUILD_RAFT_ENABLED
AM_CFLAGS += $(RAFT_CFLAGS) -DUSE_SYSTEM_RAFT
AM_LDFLAGS += $(RAFT_LIBS)
=======
if DQLITE_NEXT_ENABLED
AM_CFLAGS += -DDQLITE_NEXT
>>>>>>> 6b150fd4
endif

if DEBUG_ENABLED
AM_CFLAGS += -O0
else
AM_CFLAGS += -O2
endif

if SANITIZE_ENABLED
AM_CFLAGS += -fsanitize=address
endif

if BACKTRACE_ENABLED
AM_CFLAGS += -DDQLITE_ASSERT_WITH_BACKTRACE -DRAFT_ASSERT_WITH_BACKTRACE
AM_LDFLAGS += -lbacktrace
endif

include_HEADERS = include/dqlite.h

basic_dqlite_sources = \
  src/bind.c \
  src/client/protocol.c \
  src/command.c \
  src/conn.c \
  src/db.c \
  src/dqlite.c \
  src/error.c \
  src/format.c \
  src/fsm.c \
  src/gateway.c \
  src/id.c \
  src/leader.c \
  src/lib/addr.c \
  src/lib/buffer.c \
  src/lib/fs.c \
  src/lib/sm.c \
  src/lib/threadpool.c \
  src/lib/transport.c \
  src/logger.c \
  src/message.c \
  src/metrics.c \
  src/config.c \
  src/query.c \
  src/registry.c \
  src/request.c \
  src/response.c \
  src/roles.c \
  src/server.c \
  src/stmt.c \
  src/tracing.c \
  src/transport.c \
  src/translate.c \
  src/tuple.c \
  src/vfs.c \
  src/vfs2.c

lib_LTLIBRARIES = libdqlite.la
libdqlite_la_CFLAGS = $(AM_CFLAGS) -fvisibility=hidden -DRAFT_API=''
libdqlite_la_LDFLAGS = $(AM_LDFLAGS) -version-info 0:1:0
libdqlite_la_SOURCES = $(basic_dqlite_sources)

libraft_la_SOURCES = \
  src/raft/byte.c \
  src/raft/callbacks.c \
  src/raft/client.c \
  src/raft/compress.c \
  src/raft/configuration.c \
  src/raft/convert.c \
  src/raft/election.c \
  src/raft/entry.c \
  src/raft/err.c \
  src/raft/fixture.c \
  src/raft/flags.c \
  src/raft/heap.c \
  src/raft/lifecycle.c \
  src/raft/log.c \
  src/raft/membership.c \
  src/raft/progress.c \
  src/raft/raft.c \
  src/raft/recv.c \
  src/raft/recv_append_entries.c \
  src/raft/recv_append_entries_result.c \
  src/raft/recv_request_vote.c \
  src/raft/recv_request_vote_result.c \
  src/raft/recv_install_snapshot.c \
  src/raft/recv_timeout_now.c \
  src/raft/replication.c \
  src/raft/snapshot.c \
  src/raft/start.c \
  src/raft/state.c \
  src/raft/syscall.c \
  src/raft/tick.c \
  src/raft/uv.c \
  src/raft/uv_append.c \
  src/raft/uv_encoding.c \
  src/raft/uv_finalize.c \
  src/raft/uv_fs.c \
  src/raft/uv_ip.c \
  src/raft/uv_list.c \
  src/raft/uv_metadata.c \
  src/raft/uv_os.c \
  src/raft/uv_prepare.c \
  src/raft/uv_recv.c \
  src/raft/uv_segment.c \
  src/raft/uv_send.c \
  src/raft/uv_snapshot.c \
  src/raft/uv_tcp.c \
  src/raft/uv_tcp_listen.c \
  src/raft/uv_tcp_connect.c \
  src/raft/uv_truncate.c \
  src/raft/uv_work.c \
  src/raft/uv_writer.c

libdqlite_la_SOURCES += $(libraft_la_SOURCES)

check_PROGRAMS = unit-test integration-test

check_LTLIBRARIES = libtest.la

libtest_la_CFLAGS = $(AM_CFLAGS) -DMUNIT_TEST_NAME_LEN=60 -Wno-unknown-warning-option -Wno-unused-result -Wno-conversion -Wno-uninitialized -Wno-maybe-uninitialized -Wno-strict-prototypes -Wno-old-style-definition
libtest_la_SOURCES = \
  test/lib/endpoint.c \
  test/lib/fault.c \
  test/lib/fs.c \
  test/lib/heap.c \
  test/lib/logger.c \
  test/lib/munit.c \
  test/lib/raft_heap.c \
  test/lib/server.c \
  test/lib/sqlite.c \
  test/lib/uv.c

unit_test_SOURCES = $(basic_dqlite_sources)
unit_test_SOURCES += \
  test/test_error.c \
  test/test_integration.c \
  test/unit/ext/test_uv.c \
  test/unit/ext/test_uv_pool.c \
  test/unit/lib/test_addr.c \
  test/unit/lib/test_buffer.c \
  test/unit/lib/test_byte.c \
  test/unit/lib/test_registry.c \
  test/unit/lib/test_serialize.c \
  test/unit/lib/test_transport.c \
  test/unit/test_command.c \
  test/unit/test_conn.c \
  test/unit/test_gateway.c \
  test/unit/test_concurrency.c \
  test/unit/test_registry.c \
  test/unit/test_replication.c \
  test/unit/test_request.c \
  test/unit/test_role_management.c \
  test/unit/test_sm.c \
  test/unit/test_tuple.c \
  test/unit/test_vfs.c \
  test/unit/test_vfs2.c \
  test/unit/main.c
unit_test_CFLAGS = $(AM_CFLAGS) -Wno-unknown-warning-option -Wno-uninitialized -Wno-maybe-uninitialized -Wno-float-equal -Wno-conversion
unit_test_LDFLAGS = $(AM_LDFLAGS)
unit_test_LDADD = libtest.la

unit_test_LDADD += libraft.la

integration_test_SOURCES = \
  test/integration/test_client.c \
  test/integration/test_cluster.c \
  test/integration/test_fsm.c \
  test/integration/test_membership.c \
  test/integration/test_node.c \
  test/integration/test_role_management.c \
  test/integration/test_server.c \
  test/integration/test_vfs.c \
  test/integration/main.c
integration_test_CFLAGS = $(AM_CFLAGS) -Wno-conversion
integration_test_LDFLAGS = $(AM_LDFLAGS) -no-install
integration_test_LDADD = libtest.la libdqlite.la

check_LTLIBRARIES += libraft.la

check_PROGRAMS += \
  raft-core-unit-test \
  raft-core-integration-test \
  raft-uv-unit-test \
  raft-uv-integration-test \
  raft-core-fuzzy-test

libtest_la_SOURCES += \
  test/raft/lib/addrinfo.c \
  test/raft/lib/fault.c \
  test/raft/lib/fsm.c \
  test/raft/lib/heap.c \
  test/raft/lib/munit.c \
  test/raft/lib/tcp.c \
  test/raft/lib/cluster.c \
  test/raft/lib/aio.c \
  test/raft/lib/dir.c \
  test/raft/lib/tcp.c \
  test/raft/lib/loop.c

libraft_la_CFLAGS = $(AM_CFLAGS)
libraft_la_LDFLAGS = $(static) $(UV_LIBS)

raft_core_unit_test_SOURCES = \
  $(libraft_la_SOURCES) \
  src/lib/sm.c \
  src/lib/threadpool.c \
  src/tracing.c \
  test/raft/unit/main_core.c \
  test/raft/unit/test_byte.c \
  test/raft/unit/test_compress.c \
  test/raft/unit/test_configuration.c \
  test/raft/unit/test_err.c \
  test/raft/unit/test_flags.c \
  test/raft/unit/test_log.c \
  test/raft/unit/test_queue.c \
  test/raft/unit/test_snapshot.c

raft_core_unit_test_CFLAGS = $(AM_CFLAGS) -Wno-conversion
raft_core_unit_test_LDADD = libtest.la

raft_core_integration_test_SOURCES = \
  src/tracing.c \
  src/lib/sm.c \
  src/lib/threadpool.c \
  test/raft/integration/main_core.c \
  test/raft/integration/test_apply.c \
  test/raft/integration/test_assign.c \
  test/raft/integration/test_barrier.c \
  test/raft/integration/test_bootstrap.c \
  test/raft/integration/test_digest.c \
  test/raft/integration/test_election.c \
  test/raft/integration/test_fixture.c \
  test/raft/integration/test_heap.c \
  test/raft/integration/test_init.c \
  test/raft/integration/test_membership.c \
  test/raft/integration/test_recover.c \
  test/raft/integration/test_replication.c \
  test/raft/integration/test_snapshot.c \
  test/raft/integration/test_start.c \
  test/raft/integration/test_strerror.c \
  test/raft/integration/test_tick.c \
  test/raft/integration/test_transfer.c \
  test/raft/integration/test_voter_contacts.c
raft_core_integration_test_CFLAGS = $(AM_CFLAGS) -Wno-conversion
raft_core_integration_test_LDFLAGS = $(static) -no-install
raft_core_integration_test_LDADD = libtest.la libraft.la

raft_core_fuzzy_test_SOURCES = \
  src/lib/sm.c \
  src/lib/threadpool.c \
  src/tracing.c \
  test/raft/fuzzy/main_core.c \
  test/raft/fuzzy/test_election.c \
  test/raft/fuzzy/test_liveness.c \
  test/raft/fuzzy/test_membership.c \
  test/raft/fuzzy/test_replication.c
raft_core_fuzzy_test_CFLAGS = $(AM_CFLAGS) -Wno-conversion
raft_core_fuzzy_test_LDFLAGS = $(static) -no-install
raft_core_fuzzy_test_LDADD = libtest.la libraft.la

raft_uv_unit_test_SOURCES = \
  src/tracing.c \
  src/raft/err.c \
  src/raft/heap.c \
  src/raft/syscall.c \
  src/raft/uv_fs.c \
  src/raft/uv_os.c \
  src/raft/uv_writer.c \
  test/raft/unit/main_uv.c \
  test/raft/unit/test_uv_fs.c \
  test/raft/unit/test_uv_os.c \
  test/raft/unit/test_uv_writer.c
raft_uv_unit_test_CFLAGS = $(AM_CFLAGS) -Wno-conversion
raft_uv_unit_test_LDADD = libtest.la $(UV_LIBS)

# The integration/uv test is not linked to libraft, but built
# directly against the libraft sources in order to test some
# non-visible, non-API functions.
raft_uv_integration_test_SOURCES = \
  $(libraft_la_SOURCES) \
  src/tracing.c \
  src/lib/sm.c \
  src/lib/threadpool.c \
  test/raft/integration/main_uv.c \
  test/raft/integration/test_uv_init.c \
  test/raft/integration/test_uv_append.c \
  test/raft/integration/test_uv_bootstrap.c \
  test/raft/integration/test_uv_load.c \
  test/raft/integration/test_uv_recover.c \
  test/raft/integration/test_uv_recv.c \
  test/raft/integration/test_uv_send.c \
  test/raft/integration/test_uv_set_term.c \
  test/raft/integration/test_uv_tcp_connect.c \
  test/raft/integration/test_uv_tcp_listen.c \
  test/raft/integration/test_uv_snapshot_put.c \
  test/raft/integration/test_uv_truncate.c \
  test/raft/integration/test_uv_truncate_snapshot.c \
  test/raft/integration/test_uv_work.c
raft_uv_integration_test_CFLAGS = $(AM_CFLAGS) -Wno-type-limits -Wno-conversion
raft_uv_integration_test_LDFLAGS = $(static) -no-install
raft_uv_integration_test_LDADD = libtest.la $(UV_LIBS)

if LZ4_AVAILABLE
libdqlite_la_CFLAGS += -DLZ4_AVAILABLE $(LZ4_CFLAGS)
libdqlite_la_LDFLAGS += $(LZ4_LIBS)
raft_core_unit_test_CFLAGS += -DLZ4_AVAILABLE $(LZ4_CFLAGS)
raft_core_unit_test_LDFLAGS = $(static) $(LZ4_LIBS)
libraft_la_CFLAGS += -DLZ4_AVAILABLE $(LZ4_CFLAGS)
libraft_la_LDFLAGS += $(LZ4_LIBS)
raft_uv_integration_test_CFLAGS += -DLZ4_AVAILABLE
raft_uv_integration_test_LDFLAGS += $(LZ4_LIBS)
endif

if LZ4_ENABLED
libdqlite_la_CFLAGS += -DLZ4_ENABLED
raft_uv_integration_test_CFLAGS += -DLZ4_ENABLED
raft_core_unit_test_CFLAGS += -DLZ4_ENABLED
libraft_la_CFLAGS += -DLZ4_ENABLED
endif

if BUILD_SQLITE_ENABLED
noinst_LTLIBRARIES = libsqlite3.la
libsqlite3_la_SOURCES = sqlite3.c
libsqlite3_la_CFLAGS = -g3

unit_test_LDADD += libsqlite3.la
libdqlite_la_LIBADD = libsqlite3.la
else
AM_LDFLAGS += $(SQLITE_LIBS)
endif

TESTS = $(check_PROGRAMS)

check-norun: $(TESTS)

# Sometimes we want to run the test binaries manually. This target allows us to
# get the list of binaries out of the build system for that use-case,
# maintaining a single source of truth.
print-test-programs:
	@echo '$(TESTS)'

if CODE_COVERAGE_ENABLED

include $(top_srcdir)/aminclude_static.am

CODE_COVERAGE_DIRECTORY=./src
CODE_COVERAGE_OUTPUT_DIRECTORY=coverage
CODE_COVERAGE_OUTPUT_FILE=coverage.info
CODE_COVERAGE_IGNORE_PATTERN="/usr/include/*"
CODE_COVERAGE_BRANCH_COVERAGE=1
CODE_COVERAGE_LCOV_OPTIONS=$(CODE_COVERAGE_LCOV_OPTIONS_DEFAULT) --rc lcov_excl_br_line="assert\("

clean-local: code-coverage-clean
distclean-local: code-coverage-dist-clean

endif # CODE_COVERAGE_ENABLED

pkgconfigdir = $(libdir)/pkgconfig
pkgconfig_DATA = dqlite.pc<|MERGE_RESOLUTION|>--- conflicted
+++ resolved
@@ -12,16 +12,6 @@
 
 AM_LDFLAGS = $(static)
 AM_LDFLAGS += $(UV_LIBS) $(PTHREAD_LIBS)
-
-<<<<<<< HEAD
-if !BUILD_RAFT_ENABLED
-AM_CFLAGS += $(RAFT_CFLAGS) -DUSE_SYSTEM_RAFT
-AM_LDFLAGS += $(RAFT_LIBS)
-=======
-if DQLITE_NEXT_ENABLED
-AM_CFLAGS += -DDQLITE_NEXT
->>>>>>> 6b150fd4
-endif
 
 if DEBUG_ENABLED
 AM_CFLAGS += -O0
