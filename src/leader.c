#include <stdint.h>
#include <stdio.h>

#include "../include/dqlite.h"

#include "./lib/assert.h"

#include "command.h"
#include "conn.h"
#include "gateway.h"
#include "id.h"
#include "leader.h"
#include "lib/sm.h"
#include "lib/threadpool.h"
#include "server.h"
#include "tracing.h"
#include "utils.h"
#include "vfs.h"

/**
 * State machine for exec requests.
 */
enum {
	EXEC_START,
	EXEC_BARRIER,
	EXEC_STEPPED,
	EXEC_POLLED,
	EXEC_DONE,
	EXEC_FAILED,
	EXEC_NR,
};

#define A(ident) BITS(EXEC_##ident)
#define S(ident, allowed_, flags_) \
	[EXEC_##ident] = { .name = #ident, .allowed = (allowed_), .flags = (flags_) }

static const struct sm_conf exec_states[EXEC_NR] = {
	S(START,    A(BARRIER)|A(FAILED)|A(DONE), SM_INITIAL),
	S(BARRIER,  A(STEPPED)|A(FAILED)|A(DONE), 0),
	S(STEPPED,  A(POLLED)|A(FAILED)|A(DONE),  0),
	S(POLLED,   A(FAILED)|A(DONE),            0),
	S(DONE,     0,                            SM_FINAL),
	S(FAILED,   0,                            SM_FAILURE|SM_FINAL),
};

static bool exec_invariant(const struct sm *sm, int prev)
{
	(void)sm;
	(void)prev;
	return true;
}

/* Called when a leader exec request terminates and the associated callback can
 * be invoked. */
static void leaderExecDone(struct exec *req)
{
	tracef("leader exec done id:%" PRIu64, req->id);
	req->leader->exec = NULL;
	/* SQLITE_DONE (= 101) indicates success, any other code including
	 * SQLITE_OK (= 0) indicates failure. */
	int status = req->status == SQLITE_DONE ? 0 :
		     req->status == SQLITE_OK ? SQLITE_ERROR :
		     req->status;
	sm_done(&req->sm, EXEC_DONE, EXEC_FAILED, status);
	sm_fini(&req->sm);
	if (req->cb != NULL) {
		req->cb(req, req->status);
	}
}

/* Open a SQLite connection and set it to leader replication mode. */
static int openConnection(const char *filename,
			  const char *vfs,
			  unsigned page_size,
			  sqlite3 **conn)
{
	tracef("open connection filename %s", filename);
	char pragma[255];
	int flags = SQLITE_OPEN_READWRITE | SQLITE_OPEN_CREATE;
	char *msg = NULL;
	int rc;

	rc = sqlite3_open_v2(filename, conn, flags, vfs);
	if (rc != SQLITE_OK) {
		tracef("open failed %d", rc);
		goto err;
	}

	/* Enable extended result codes */
	rc = sqlite3_extended_result_codes(*conn, 1);
	if (rc != SQLITE_OK) {
		tracef("extended codes failed %d", rc);
		goto err;
	}

	/* The vfs, db, gateway, and leader code currently assumes that
	 * each connection will operate on only one DB file/WAL file
	 * pair. Make sure that the client can't use ATTACH DATABASE to
	 * break this assumption. We apply the same limit in open_follower_conn
	 * in db.c.
	 *
	 * Note, 0 instead of 1 -- apparently the "initial database" is not
	 * counted when evaluating this limit. */
	sqlite3_limit(*conn, SQLITE_LIMIT_ATTACHED, 0);

	/* Set the page size. */
	sprintf(pragma, "PRAGMA page_size=%d", page_size);
	rc = sqlite3_exec(*conn, pragma, NULL, NULL, &msg);
	if (rc != SQLITE_OK) {
		tracef("page size set failed %d page size %u", rc, page_size);
		goto err;
	}

	/* Disable syncs. */
	rc = sqlite3_exec(*conn, "PRAGMA synchronous=OFF", NULL, NULL, &msg);
	if (rc != SQLITE_OK) {
		tracef("sync off failed %d", rc);
		goto err;
	}

	/* Set WAL journaling. */
	rc = sqlite3_exec(*conn, "PRAGMA journal_mode=WAL", NULL, NULL, &msg);
	if (rc != SQLITE_OK) {
		tracef("wal on failed %d", rc);
		goto err;
	}

	rc = sqlite3_exec(*conn, "PRAGMA wal_autocheckpoint=0", NULL, NULL,
			  &msg);
	if (rc != SQLITE_OK) {
		tracef("wal autocheckpoint off failed %d", rc);
		goto err;
	}

	rc =
	    sqlite3_db_config(*conn, SQLITE_DBCONFIG_NO_CKPT_ON_CLOSE, 1, NULL);
	if (rc != SQLITE_OK) {
		tracef("db config failed %d", rc);
		goto err;
	}

	/* TODO: make setting foreign keys optional. */
	rc = sqlite3_exec(*conn, "PRAGMA foreign_keys=1", NULL, NULL, &msg);
	if (rc != SQLITE_OK) {
		tracef("enable foreign keys failed %d", rc);
		goto err;
	}

	return 0;

err:
	if (*conn != NULL) {
		sqlite3_close(*conn);
		*conn = NULL;
	}
	if (msg != NULL) {
		sqlite3_free(msg);
	}
	return rc;
}

/* Whether we need to submit a barrier request because there is no transaction
 * in progress in the underlying database and the FSM is behind the last log
 * index. */
static bool needsBarrier(struct leader *l)
{
	return l->db->tx_id == 0 &&
	       raft_last_applied(l->raft) < raft_last_index(l->raft);
}

int leader__init(struct leader *l, struct db *db, struct raft *raft)
{
	tracef("leader init");
	int rc;
	l->db = db;
	l->raft = raft;
	rc = openConnection(db->path, db->config->name, db->config->page_size,
			    &l->conn);
	if (rc != 0) {
		tracef("open failed %d", rc);
		return rc;
	}

	l->exec = NULL;
	l->inflight = NULL;
	queue_insert_tail(&db->leaders, &l->queue);
	return 0;
}

void leader__close(struct leader *l)
{
	tracef("leader close");
	int rc;
	/* TODO: there shouldn't be any ongoing exec request. */
	if (l->exec != NULL) {
		assert(l->inflight == NULL);
		l->exec->status = SQLITE_ERROR;
		leaderExecDone(l->exec);
	}
	rc = sqlite3_close(l->conn);
	assert(rc == 0);

	queue_remove(&l->queue);
}

/* A checkpoint command that fails to commit is not a huge issue.
 * The WAL will not be checkpointed this time around on these nodes,
 * a new checkpoint command will be issued once the WAL on the leader reaches
 * threshold size again. It's improbable that the WAL in this way could grow
 * without bound, it would mean that apply frames commands commit without
 * issues, while the checkpoint command would somehow always fail to commit. */
static void leaderCheckpointApplyCb(struct raft_apply *req,
				    int status,
				    void *result)
{
	(void)result;
	raft_free(req);
	if (status != 0) {
		tracef("checkpoint apply failed %d", status);
	}
}

/* Attempt to perform a checkpoint on nodes running a version of dqlite that
 * doens't perform autonomous checkpoints. For recent nodes, the checkpoint
 * command will just be a no-op.
 * This function will run after the WAL might have been checkpointed during a
 * call to `apply_frames`.
 * */
static void leaderMaybeCheckpointLegacy(struct leader *l)
{
	tracef("leader maybe checkpoint legacy");
	struct sqlite3_file *wal;
	struct raft_buffer buf;
	struct command_checkpoint command;
	sqlite3_int64 size;
	int rv;

	/* Get the database file associated with this connection */
	rv = sqlite3_file_control(l->conn, "main", SQLITE_FCNTL_JOURNAL_POINTER,
				  &wal);
	assert(rv == SQLITE_OK); /* Should never fail */

	rv = wal->pMethods->xFileSize(wal, &size);
	assert(rv == SQLITE_OK); /* Should never fail */

	/* size of the WAL will be 0 if it has just been checkpointed on this
	 * leader as a result of running apply_frames. */
	if (size != 0) {
		return;
	}

	tracef("issue checkpoint command");

	/* Attempt to perfom a checkpoint across nodes that don't perform
	 * autonomous snapshots. */
	command.filename = l->db->filename;
	rv = command__encode(COMMAND_CHECKPOINT, &command, &buf);
	if (rv != 0) {
		tracef("encode failed %d", rv);
		return;
	}

	struct raft_apply *apply = raft_malloc(sizeof(*apply));
	if (apply == NULL) {
		tracef("raft_malloc - no mem");
		goto err_after_buf_alloc;
	}
	rv = raft_apply(l->raft, apply, &buf, 1, leaderCheckpointApplyCb);
	if (rv != 0) {
		tracef("raft_apply failed %d", rv);
		raft_free(apply);
		goto err_after_buf_alloc;
	}

	return;

err_after_buf_alloc:
	raft_free(buf.base);
}

static void leaderApplyFramesCb(struct raft_apply *req,
				int status,
				void *result)
{
	tracef("apply frames cb id:%" PRIu64, idExtract(req->req_id));
	struct apply *apply = req->data;
	struct leader *l = apply->leader;
	if (l == NULL) {
		raft_free(apply);
		return;
	}

	(void)result;

	if (status != 0) {
		tracef("apply frames cb failed status %d", status);
		sqlite3_vfs *vfs = sqlite3_vfs_find(l->db->config->name);
		switch (status) {
			case RAFT_LEADERSHIPLOST:
				l->exec->status = SQLITE_IOERR_LEADERSHIP_LOST;
				break;
			case RAFT_NOSPACE:
				l->exec->status = SQLITE_IOERR_WRITE;
				break;
			case RAFT_SHUTDOWN:
				/* If we got here it means we have manually
				 * fired the apply callback from
				 * gateway__close(). In this case we don't
				 * free() the apply object, since it will be
				 * freed when the callback is fired again by
				 * raft.
				 *
				 * TODO: we should instead make gatewa__close()
				 * itself asynchronous. */
				apply->leader = NULL;
				l->exec->status = SQLITE_ABORT;
				goto finish;
				break;
			default:
				l->exec->status = SQLITE_IOERR;
				break;
		}
		VfsAbort(vfs, l->db->path);
	}

	raft_free(apply);

	if (status == 0) {
		leaderMaybeCheckpointLegacy(l);
	}

finish:
	l->inflight = NULL;
	l->db->tx_id = 0;
	leaderExecDone(l->exec);
}

static int leaderApplyFrames(struct exec *req,
			     dqlite_vfs_frame *frames,
			     unsigned n)
{
	tracef("leader apply frames id:%" PRIu64, req->id);
	struct leader *l = req->leader;
	struct db *db = l->db;
	struct command_frames c;
	struct raft_buffer buf;
	struct apply *apply;
	int rv;

	c.filename = db->filename;
	c.tx_id = 0;
	c.truncate = 0;
	c.is_commit = 1;
	c.frames.n_pages = (uint32_t)n;
	c.frames.page_size = (uint16_t)db->config->page_size;
	c.frames.data = frames;

	apply = raft_malloc(sizeof *req);
	if (apply == NULL) {
		tracef("malloc");
		rv = DQLITE_NOMEM;
		goto err;
	}

	rv = command__encode(COMMAND_FRAMES, &c, &buf);
	if (rv != 0) {
		tracef("encode %d", rv);
		goto err_after_apply_alloc;
	}

	apply->leader = req->leader;
	apply->req.data = apply;
	apply->type = COMMAND_FRAMES;
	idSet(apply->req.req_id, req->id);

	rv = raft_apply(l->raft, &apply->req, &buf, 1, leaderApplyFramesCb);
<<<<<<< HEAD
#else
	/* TODO actual WAL slice goes here */
	struct raft_entry_local_data local_data = {};
	rv = raft_apply(l->raft, &apply->req, &buf, &local_data, 1,
			leaderApplyFramesCb);
	sm_relate(&req->sm, &apply->req.sm);
#endif
=======
>>>>>>> 45a07407
	if (rv != 0) {
		tracef("raft apply failed %d", rv);
		goto err_after_command_encode;
	}

	db->tx_id = 1;
	l->inflight = apply;

	return 0;

err_after_command_encode:
#ifndef USE_SYSTEM_RAFT
	sm_fini(&apply->req.sm);
#endif
	raft_free(buf.base);
err_after_apply_alloc:
	raft_free(apply);
err:
	assert(rv != 0);
	return rv;
}

static void leaderExecV2(struct exec *req, enum pool_half half)
{
	tracef("leader exec v2 id:%" PRIu64, req->id);
	struct leader *l = req->leader;
	struct db *db = l->db;
	sqlite3_vfs *vfs = sqlite3_vfs_find(db->config->name);
	dqlite_vfs_frame *frames;
	uint64_t size;
	unsigned n;
	unsigned i;
	int rv;

	if (half == POOL_TOP_HALF) {
		req->status = sqlite3_step(req->stmt);
		sm_move(&req->sm, EXEC_STEPPED);
		return;
	} /* else POOL_BOTTOM_HALF => */

	rv = VfsPoll(vfs, db->path, &frames, &n);
	sm_move(&req->sm, EXEC_POLLED);
	if (rv != 0 || n == 0) {
		tracef("vfs poll");
		goto finish;
	}

	/* Check if the new frames would create an overfull database */
	size = VfsDatabaseSize(vfs, db->path, n, db->config->page_size);
	if (size > VfsDatabaseSizeLimit(vfs)) {
		rv = SQLITE_FULL;
		goto abort;
	}

	rv = leaderApplyFrames(req, frames, n);
	if (rv != 0) {
		goto abort;
	}

	for (i = 0; i < n; i++) {
		sqlite3_free(frames[i].data);
	}
	sqlite3_free(frames);
	return;

abort:
	for (i = 0; i < n; i++) {
		sqlite3_free(frames[i].data);
	}
	sqlite3_free(frames);
	VfsAbort(vfs, l->db->path);
finish:
	if (rv != 0) {
		tracef("exec v2 failed %d", rv);
		l->exec->status = rv;
	}
	leaderExecDone(l->exec);
}

static void execBarrierCb(struct barrier *barrier, int status)
{
	tracef("exec barrier cb status %d", status);
	struct exec *req = barrier->data;
	struct leader *l = req->leader;

	sm_move(&req->sm, EXEC_BARRIER);

	if (status != 0) {
		l->exec->status = status;
		leaderExecDone(l->exec);
		return;
	}

	leaderExecV2(req, POOL_TOP_HALF);
	leaderExecV2(req, POOL_BOTTOM_HALF);
}

int leader__exec(struct leader *l,
		 struct exec *req,
		 sqlite3_stmt *stmt,
		 uint64_t id,
		 exec_cb cb)
{
	tracef("leader exec id:%" PRIu64, id);
	int rv;
	if (l->exec != NULL) {
		tracef("busy");
		return SQLITE_BUSY;
	}
	l->exec = req;

	req->leader = l;
	req->stmt = stmt;
	req->id = id;
	req->cb = cb;
	req->barrier.data = req;
	req->barrier.cb = NULL;
	req->work = (pool_work_t){};
	sm_init(&req->sm, exec_invariant, NULL, exec_states, "exec",
		EXEC_START);

	rv = leader__barrier(l, &req->barrier, execBarrierCb);
	if (rv != 0) {
		l->exec = NULL;
		return rv;
	}
	return 0;
}

static void raftBarrierCb(struct raft_barrier *req, int status)
{
	tracef("raft barrier cb status %d", status);
	struct barrier *barrier = req->data;
	int rv = 0;
	if (status != 0) {
		if (status == RAFT_LEADERSHIPLOST) {
			rv = SQLITE_IOERR_LEADERSHIP_LOST;
		} else {
			rv = SQLITE_ERROR;
		}
	}
	barrier_cb cb = barrier->cb;
	if (cb == NULL) {
		tracef("barrier cb already fired");
		return;
	}
	barrier->cb = NULL;
	cb(barrier, rv);
}

int leader__barrier(struct leader *l, struct barrier *barrier, barrier_cb cb)
{
	tracef("leader barrier");
	int rv;
	if (!needsBarrier(l)) {
		tracef("not needed");
		cb(barrier, 0);
		return 0;
	}
	barrier->cb = cb;
	barrier->leader = l;
	barrier->req.data = barrier;
	rv = raft_barrier(l->raft, &barrier->req, raftBarrierCb);
	if (rv != 0) {
		tracef("raft barrier failed %d", rv);
		barrier->req.data = NULL;
		barrier->leader = NULL;
		barrier->cb = NULL;
		return rv;
	}
	return 0;
}<|MERGE_RESOLUTION|>--- conflicted
+++ resolved
@@ -374,16 +374,6 @@
 	idSet(apply->req.req_id, req->id);
 
 	rv = raft_apply(l->raft, &apply->req, &buf, 1, leaderApplyFramesCb);
-<<<<<<< HEAD
-#else
-	/* TODO actual WAL slice goes here */
-	struct raft_entry_local_data local_data = {};
-	rv = raft_apply(l->raft, &apply->req, &buf, &local_data, 1,
-			leaderApplyFramesCb);
-	sm_relate(&req->sm, &apply->req.sm);
-#endif
-=======
->>>>>>> 45a07407
 	if (rv != 0) {
 		tracef("raft apply failed %d", rv);
 		goto err_after_command_encode;
@@ -395,9 +385,6 @@
 	return 0;
 
 err_after_command_encode:
-#ifndef USE_SYSTEM_RAFT
-	sm_fini(&apply->req.sm);
-#endif
 	raft_free(buf.base);
 err_after_apply_alloc:
 	raft_free(apply);
